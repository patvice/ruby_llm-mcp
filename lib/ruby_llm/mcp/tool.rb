# frozen_string_literal: true

module RubyLLM
  module MCP
    class Annotation
      attr_reader :title, :read_only_hint, :destructive_hint, :idempotent_hint, :open_world_hint

      def initialize(annotation)
        @title = annotation["title"] || ""
        @read_only_hint = annotation["readOnlyHint"] || false
        @destructive_hint = annotation["destructiveHint"] || true
        @idempotent_hint = annotation["idempotentHint"] || false
        @open_world_hint = annotation["openWorldHint"] || true
      end

      def to_h
        {
          title: @title,
          readOnlyHint: @read_only_hint,
          destructiveHint: @destructive_hint,
          idempotentHint: @idempotent_hint,
          openWorldHint: @open_world_hint
        }
      end
    end

    class Tool < RubyLLM::Tool
<<<<<<< HEAD
      attr_reader :name, :title, :description, :adapter, :tool_response, :with_prefix
=======
      attr_reader :name, :title, :description, :annotations, :coordinator, :tool_response, :with_prefix
>>>>>>> bfa10862

      def initialize(adapter, tool_response, with_prefix: false)
        super()
        @adapter = adapter

        @with_prefix = with_prefix
        @name = format_name(tool_response["name"])
        @mcp_name = tool_response["name"]
        @description = tool_response["description"].to_s

        @input_schema = tool_response["inputSchema"]
        @output_schema = tool_response["outputSchema"]

        @annotations = tool_response["annotations"] ? Annotation.new(tool_response["annotations"]) : nil

        @normalized_input_schema = normalize_if_invalid(@input_schema)
      end

      def display_name
        "#{@adapter.client.name}: #{@name}"
      end

      def params_schema
        @normalized_input_schema
      end

      def execute(**params)
        result = @adapter.execute_tool(
          name: @mcp_name,
          parameters: params
        )

        if result.error?
          error = result.to_error
          return { error: error.to_s }
        end

        text_values = result.value["content"].map { |content| content["text"] }.compact.join("\n")
        if result.execution_error?
          return { error: "Tool execution error: #{text_values}" }
        end

        if result.value.key?("structuredContent") && !@output_schema.nil?
          is_valid = JSON::Validator.validate(@output_schema, result.value["structuredContent"])
          unless is_valid
            return { error: "Structued outputs was not invalid: #{result.value['structuredContent']}" }
          end

          return text_values
        end

        if text_values.empty?
          create_content_for_message(result.value.dig("content", 0))
        else
          create_content_for_message({ "type" => "text", "text" => text_values })
        end
      end

      def to_h
        {
          name: @name,
          description: @description,
          params_schema: @@normalized_input_schema,
          annotations: @annotations&.to_h
        }
      end

      alias to_json to_h

      private

      def create_content_for_message(content)
        case content["type"]
        when "text"
          MCP::Content.new(text: content["text"])
        when "image", "audio"
          attachment = MCP::Attachment.new(content["data"], content["mimeType"])
          MCP::Content.new(text: nil, attachments: [attachment])
        when "resource"
          resource_data = {
            "name" => name,
            "description" => description,
            "uri" => content.dig("resource", "uri"),
            "mimeType" => content.dig("resource", "mimeType"),
            "content_response" => {
              "text" => content.dig("resource", "text"),
              "blob" => content.dig("resource", "blob")
            }
          }

          resource = Resource.new(adapter, resource_data)
          resource.to_content
        when "resource_link"
          resource_data = {
            "name" => content["name"],
            "uri" => content["uri"],
            "description" => content["description"],
            "mimeType" => content["mimeType"]
          }

          resource = Resource.new(adapter, resource_data)
          @adapter.register_resource(resource)
          resource.to_content
        end
      end

      def format_name(name)
        if @with_prefix
          "#{@adapter.client.name}_#{name}"
        else
          name
        end
      end

      def normalize_schema(schema)
        return schema if schema.nil?

        case schema
        when Hash
          normalize_hash_schema(schema)
        when Array
          normalize_array_schema(schema)
        else
          schema
        end
      end

      def normalize_hash_schema(schema)
        normalized = schema.transform_values { |value| normalize_schema_value(value) }
        ensure_object_properties(normalized)
        normalized
      end

      def normalize_array_schema(schema)
        schema.map { |item| normalize_schema_value(item) }
      end

      def normalize_schema_value(value)
        case value
        when Hash
          normalize_schema(value)
        when Array
          normalize_array_schema(value)
        else
          value
        end
      end

      def ensure_object_properties(schema)
        if schema["type"] == "object" && !schema.key?("properties")
          schema["properties"] = {}
        end
      end

      def normalize_if_invalid(schema)
        return schema if schema.nil?

        if valid_schema?(schema)
          schema
        else
          normalize_schema(schema)
        end
      end

      def valid_schema?(schema)
        return true if schema.nil?

        case schema
        when Hash
          valid_hash_schema?(schema)
        when Array
          schema.all? { |item| valid_schema?(item) }
        else
          true
        end
      end

      def valid_hash_schema?(schema)
        # Check if this level has missing properties for object type
        if schema["type"] == "object" && !schema.key?("properties")
          return false
        end

        # Recursively check nested schemas
        schema.each_value do |value|
          return false unless valid_schema?(value)
        end

        begin
          JSON::Validator.validate!(schema, {})
          true
        rescue JSON::Schema::SchemaError
          false
        rescue JSON::Schema::ValidationError
          true
        end
      end
    end
  end
end<|MERGE_RESOLUTION|>--- conflicted
+++ resolved
@@ -25,11 +25,7 @@
     end
 
     class Tool < RubyLLM::Tool
-<<<<<<< HEAD
-      attr_reader :name, :title, :description, :adapter, :tool_response, :with_prefix
-=======
-      attr_reader :name, :title, :description, :annotations, :coordinator, :tool_response, :with_prefix
->>>>>>> bfa10862
+      attr_reader :name, :title, :description, :adapter, :annotations, :tool_response, :with_prefix
 
       def initialize(adapter, tool_response, with_prefix: false)
         super()
