--- conflicted
+++ resolved
@@ -166,11 +166,8 @@
                     :config_path,
                     :launch_control,
                     :on_logging_level,
-<<<<<<< HEAD
-                    :adapter_config
-=======
+                    :adapter_config,
                     :oauth
->>>>>>> bfa10862
 
       attr_writer :logger, :mcp_configuration
 
@@ -178,11 +175,8 @@
 
       def initialize
         @sampling = Sampling.new
-<<<<<<< HEAD
         @adapter_config = AdapterConfig.new
-=======
         @oauth = OAuth.new
->>>>>>> bfa10862
         set_defaults
       end
 
@@ -308,7 +302,7 @@
         @roots = []
 
         # Protocol configuration
-        @protocol_version = Protocol.latest_version
+        @protocol_version = Native::Protocol.latest_version
 
         # OAuth configuration
         @oauth = OAuth.new
