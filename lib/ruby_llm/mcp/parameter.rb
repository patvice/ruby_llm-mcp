--- conflicted
+++ resolved
@@ -15,8 +15,7 @@
       end
 
       def item_type
-<<<<<<< HEAD
-        @items["type"]&.to_sym
+        @items&.dig("type")&.to_sym
       end
 
       def as_json(*_args)
@@ -35,9 +34,6 @@
           properties: @properties&.values,
           enum: @enum
         }
-=======
-        @items&.dig("type")&.to_sym
->>>>>>> 441512ce
       end
     end
   end
