# frozen_string_literal: true

module RubyLLM
  module MCP
    module Native
      module Transports
        # Configuration options for reconnection behavior
        class ReconnectionOptions
          attr_reader :max_reconnection_delay, :initial_reconnection_delay,
                      :reconnection_delay_grow_factor, :max_retries

          def initialize(
            max_reconnection_delay: 30_000,
            initial_reconnection_delay: 1_000,
            reconnection_delay_grow_factor: 1.5,
            max_retries: 2
          )
            @max_reconnection_delay = max_reconnection_delay
            @initial_reconnection_delay = initial_reconnection_delay
            @reconnection_delay_grow_factor = reconnection_delay_grow_factor
            @max_retries = max_retries
          end
        end

        # Options for starting SSE connections
        class StartSSEOptions
          attr_accessor :resumption_token
          attr_reader :on_resumption_token, :replay_message_id

          def initialize(resumption_token: nil, on_resumption_token: nil, replay_message_id: nil)
            @resumption_token = resumption_token
            @on_resumption_token = on_resumption_token
            @replay_message_id = replay_message_id
          end
        end

        # Main StreamableHTTP transport class
        class StreamableHTTP
          include Support::Timeout

          attr_reader :session_id, :protocol_version, :coordinator, :oauth_provider

          def initialize( # rubocop:disable Metrics/MethodLength, Metrics/ParameterLists
            url:,
            request_timeout:,
            coordinator:,
            headers: {},
            reconnection: {},
            version: :http2,
            oauth_provider: nil,
            rate_limit: nil,
            reconnection_options: nil,
            session_id: nil,
            sse_timeout: nil,
            options: {}
          )
            # Extract options if provided (for backward compatibility)
            extracted_options = options.dup
            headers = extracted_options.delete(:headers) || headers
            version = extracted_options.delete(:version) || version
            oauth_provider = extracted_options.delete(:oauth_provider) || oauth_provider
            reconnection = extracted_options.delete(:reconnection) || reconnection
            reconnection_options = extracted_options.delete(:reconnection_options) || reconnection_options
            rate_limit = extracted_options.delete(:rate_limit) || rate_limit
            session_id = extracted_options.delete(:session_id) || session_id
            sse_timeout = extracted_options.delete(:sse_timeout) || sse_timeout

            @url = URI(url)
            @coordinator = coordinator
            @request_timeout = request_timeout
            @sse_timeout = sse_timeout
            @headers = headers || {}
            @session_id = session_id

            @version = version
            @protocol_version = nil

            @client_id = SecureRandom.uuid

            # Reconnection options precedence: explicit > hash > defaults
            @reconnection_options = if reconnection_options
                                      reconnection_options
                                    elsif reconnection && !reconnection.empty?
                                      ReconnectionOptions.new(**reconnection)
                                    else
                                      ReconnectionOptions.new
                                    end

            @oauth_provider = oauth_provider
            @rate_limiter = Support::RateLimiter.new(**rate_limit) if rate_limit

            @id_counter = 0
            @id_mutex = Mutex.new
            @pending_requests = {}
            @pending_mutex = Mutex.new
            @running = true
            @sse_stopped = false
            @state_mutex = Mutex.new
            @sse_thread = nil
            @sse_mutex = Mutex.new
            @last_sse_event_id = nil

            # Track if we've attempted auth flow to prevent infinite loops
            @auth_retry_attempted = false

            # Thread-safe collection of all HTTPX clients
            @clients = []
            @clients_mutex = Mutex.new

            @connection = create_connection
          end

          def request(body, wait_for_response: true)
            if @rate_limiter&.exceeded?
              sleep(1) while @rate_limiter&.exceeded?
            end
            @rate_limiter&.add

            # Extract the request ID from the body (if present)
            request_id = body.is_a?(Hash) ? (body["id"] || body[:id]) : nil
            is_initialization = body.is_a?(Hash) && (body["method"] == "initialize" || body[:method] == :initialize)

            response_queue = setup_response_queue(request_id, wait_for_response)
            result = send_http_request(body, request_id, is_initialization: is_initialization)
            return result if result.is_a?(RubyLLM::MCP::Result)

            if wait_for_response && request_id
              wait_for_response_with_timeout(request_id.to_s, response_queue)
            end
          end

          def alive?
            running?
          end

          def close
            terminate_session
            cleanup_sse_resources
            cleanup_connection
          end

          def start
            @state_mutex.synchronize do
              @sse_stopped = false
            end
          end

          def set_protocol_version(version)
            @protocol_version = version
          end

          def on_message(&block)
            @on_message_callback = block
          end

          def on_error(&block)
            @on_error_callback = block
          end

          def on_close(&block)
            @on_close_callback = block
          end

          private

          def running?
            @state_mutex.synchronize { @running && !@sse_stopped }
          end

          def abort!
            @state_mutex.synchronize do
              @running = false
              @sse_stopped = true
            end
          end

          def terminate_session
            return unless @session_id

            begin
              headers = build_common_headers
              response = @connection.delete(@url, headers: headers)

              handle_httpx_error_response!(response, context: { location: "terminating session" })

              unless [200, 405].include?(response.status)
                reason_phrase = response.respond_to?(:reason_phrase) ? response.reason_phrase : nil
                raise Errors::TransportError.new(
                  code: response.status,
                  message: "Failed to terminate session: #{reason_phrase || response.status}"
                )
              end

              @session_id = nil
            rescue StandardError => e
              raise Errors::TransportError.new(
                message: "Failed to terminate session: #{e.message}",
                code: nil,
                error: e
              )
            end
          end

          def handle_httpx_error_response!(response, context:, allow_eof_for_sse: false)
            return false unless response.is_a?(HTTPX::ErrorResponse)

            error = response.error

            if allow_eof_for_sse && error.is_a?(EOFError)
              RubyLLM::MCP.logger.info "SSE stream closed: #{response.error.message}"
              return :eof_handled
            end

            if error.is_a?(HTTPX::ReadTimeoutError)
              raise Errors::TimeoutError.new(
                message: "Request timed out after #{@request_timeout / 1000} seconds",
                request_id: context[:request_id]
              )
            end

            error_message = response.error&.message || "Request failed"
            RubyLLM::MCP.logger.error "HTTPX error in #{context[:location]}: #{error_message}"

            raise Errors::TransportError.new(
              code: nil,
              message: "HTTPX Error #{context}: #{error_message}"
            )
          end

          def register_client(client)
            @clients_mutex.synchronize do
              @clients << client
            end
            client
          end

          def unregister_client(client)
            @clients_mutex.synchronize do
              @clients.delete(client)
            end
          end

          def close_client(client)
            client.close if client.respond_to?(:close)
          rescue StandardError => e
            RubyLLM::MCP.logger.debug "Error closing HTTPX client: #{e.message}"
          ensure
            unregister_client(client)
          end

          def active_clients_count
            @clients_mutex.synchronize do
              @clients.size
            end
          end

          def create_connection
            timeout_seconds = @request_timeout / 1000.0
            client = Support::HTTPClient.connection.with(
              timeout: {
                connect_timeout: 10,
                read_timeout: timeout_seconds,
                write_timeout: timeout_seconds,
                operation_timeout: timeout_seconds
              }
            )

            register_client(client)
          end

          def build_common_headers
            headers = @headers.dup

            headers["mcp-session-id"] = @session_id if @session_id
            headers["mcp-protocol-version"] = @protocol_version if @protocol_version
            headers["X-CLIENT-ID"] = @client_id
            headers["Origin"] = @url.to_s

            if @oauth_provider
              RubyLLM::MCP.logger.debug "OAuth provider present, attempting to get token..."
              RubyLLM::MCP.logger.debug "  Server URL: #{@oauth_provider.server_url}"

              token = @oauth_provider.access_token
              if token
                headers["Authorization"] = token.to_header
                RubyLLM::MCP.logger.debug "Applied OAuth authorization header: #{token.to_header}"
              else
                RubyLLM::MCP.logger.warn "OAuth provider present but no valid token available!"
                RubyLLM::MCP.logger.warn "  This means the token is not in storage or has expired"
                RubyLLM::MCP.logger.warn "  Check that authentication completed successfully"
              end
            else
              RubyLLM::MCP.logger.debug "No OAuth provider configured for this transport"
            end

            headers
          end

          def setup_response_queue(request_id, wait_for_response)
            response_queue = Queue.new
            if wait_for_response && request_id
              @pending_mutex.synchronize do
                @pending_requests[request_id.to_s] = response_queue
              end
            end
            response_queue
          end

          def send_http_request(body, request_id, is_initialization: false)
            headers = build_common_headers
            headers["Content-Type"] = "application/json"
            headers["Accept"] = "application/json, text/event-stream"

            json_body = JSON.generate(body)
            RubyLLM::MCP.logger.debug "Sending Request: #{json_body}"

            request_client = nil
            begin
              connection = if is_initialization
                             @connection
                           else
                             request_client = create_connection_with_streaming_callbacks(request_id)
                             request_client
                           end

              response = connection.post(@url, json: body, headers: headers)
              handle_response(response, request_id, body)
            ensure
              @pending_mutex.synchronize { @pending_requests.delete(request_id.to_s) } if request_id
              close_client(request_client) if request_client && !is_initialization
            end
          end

          def create_connection_with_streaming_callbacks(request_id)
            buffer = +""

            client = Support::HTTPClient.connection.plugin(:callbacks)
                                        .on_response_body_chunk do |request, _response, chunk|
              next unless running?

              RubyLLM::MCP.logger.debug "Received chunk: #{chunk.bytesize} bytes for #{request.uri}"
              buffer << chunk
              process_sse_buffer_events(buffer, request_id&.to_s)
            end
            .with(
              timeout: {
                connect_timeout: @request_timeout / 1000,
                read_timeout: @request_timeout / 1000,
                write_timeout: @request_timeout / 1000,
                operation_timeout: @request_timeout / 1000
              }
            )

            register_client(client)
          end

          def handle_response(response, request_id, original_message)
            handle_httpx_error_response!(response, context: { location: "handling response", request_id: request_id })

            session_id = response.headers["mcp-session-id"]
            @session_id = session_id if session_id

            case response.status
            when 200
              handle_success_response(response, request_id, original_message)
            when 202
              handle_accepted_response(original_message)
            when 404
              handle_session_expired
            when 401
              handle_authentication_challenge(response, request_id, original_message)
            when 405
              # Method not allowed - acceptable for some endpoints
              nil
            when 400...500
              handle_client_error(response)
            else
              response_body = response.respond_to?(:body) ? response.body.to_s : "Unknown error"
              raise Errors::TransportError.new(
                code: response.status,
                message: "HTTP request failed: #{response.status} - #{response_body}"
              )
            end
          end

          def handle_success_response(response, request_id, _original_message)
            content_type = response.respond_to?(:headers) ? response.headers["content-type"] : nil

            if content_type&.include?("text/event-stream")
              start_sse_stream
              nil
            elsif content_type&.include?("application/json")
              response_body = response.respond_to?(:body) ? response.body.to_s : "{}"
              if response_body == "null" # Fix related to official MCP Ruby SDK implementation
                response_body = "{}"
              end

              json_response = parse_and_validate_http_response(response_body)
              result = RubyLLM::MCP::Result.new(json_response, session_id: @session_id)

              if request_id
                @pending_mutex.synchronize { @pending_requests.delete(request_id.to_s) }
              end

              result
            else
              raise Errors::TransportError.new(
                code: -1,
                message: "Unexpected content type: #{content_type}"
              )
            end
          rescue StandardError => e
            raise Errors::TransportError.new(
              message: "Invalid JSON response: #{e.message}",
              error: e
            )
          end

          def handle_accepted_response(original_message)
            # 202 Accepted - start SSE stream if this was an initialization
            if original_message.is_a?(Hash) && original_message["method"] == "initialize"
              start_sse_stream
            end
            nil
          end

          def handle_client_error(response)
            status_code = response.respond_to?(:status) ? response.status : "Unknown"

            handle_oauth_authorization_error(response, status_code) if status_code == 403 && @oauth_provider

            handle_json_error_response(response, status_code)

            response_body = response.respond_to?(:body) ? response.body.to_s : "Unknown error"
            raise Errors::TransportError.new(
              code: status_code,
              message: "HTTP client error: #{status_code} - #{response_body}"
            )
          end

          def handle_oauth_authorization_error(response, status_code)
            response_body = response.respond_to?(:body) ? response.body.to_s : ""
            error_body = JSON.parse(response_body)
            error_message = error_body.dig("error", "message") || "Authorization failed"

            raise Errors::TransportError.new(
              code: status_code,
              message: "Authorization failed (403 Forbidden). #{error_message}. Check token scope and permissions."
            )
          rescue JSON::ParserError
            raise Errors::TransportError.new(
              code: status_code,
              message: "Authorization failed (403 Forbidden). Check token scope and permissions."
            )
          end

          def handle_json_error_response(response, status_code)
            response_body = response.respond_to?(:body) ? response.body.to_s : "Unknown error"
            error_body = JSON.parse(response_body)

            return unless error_body.is_a?(Hash) && error_body["error"]

            error_message = error_body["error"]["message"] || error_body["error"]["code"]

            if error_message.to_s.empty?
              raise Errors::TransportError.new(
                code: status_code,
                message: "Empty error (full response: #{response_body})"
              )
            end

            if error_message.to_s.downcase.include?("session")
              raise Errors::TransportError.new(
                code: response.status,
                message: "Server error: #{error_message} (Current session ID: #{@session_id || 'none'})"
              )
            end

            raise Errors::TransportError.new(
              code: response.status,
              message: "Server error: #{error_message}"
            )
          rescue JSON::ParserError
            nil
          end

          def handle_session_expired
            @session_id = nil
            raise Errors::SessionExpiredError.new(
              message: "Session expired, re-initialization required"
            )
          end

          def extract_resource_metadata_url(response)
            return nil unless response.respond_to?(:headers)

            metadata_url = response.headers["mcp-resource-metadata-url"]
            if metadata_url
              @resource_metadata_url = metadata_url
              RubyLLM::MCP.logger.debug("Extracted resource metadata URL: #{metadata_url}")
            end
            metadata_url ? URI(metadata_url) : nil
          end

          def handle_authentication_challenge(response, request_id, original_message)
            check_retry_guard!
            check_oauth_provider_configured!

            RubyLLM::MCP.logger.info("Received 401 Unauthorized, attempting automatic authentication")

            www_authenticate = response.headers["www-authenticate"]
            resource_metadata_url = extract_resource_metadata_url(response)

            attempt_authentication_retry(www_authenticate, resource_metadata_url, request_id, original_message)
          end

          def check_retry_guard!
            return unless @auth_retry_attempted

            RubyLLM::MCP.logger.warn("Authentication retry already attempted, raising error")
            @auth_retry_attempted = false
            raise Errors::AuthenticationRequiredError.new(
              message: "OAuth authentication required (401 Unauthorized) - retry failed"
            )
          end

          def check_oauth_provider_configured!
            return if @oauth_provider

            raise Errors::AuthenticationRequiredError.new(
              message: "OAuth authentication required (401 Unauthorized) but no OAuth provider configured"
            )
          end

          def attempt_authentication_retry(www_authenticate, resource_metadata_url, request_id, original_message)
            @auth_retry_attempted = true

            success = @oauth_provider.handle_authentication_challenge(
              www_authenticate: www_authenticate,
              resource_metadata_url: resource_metadata_url&.to_s,
              requested_scope: nil
            )

            if success
              RubyLLM::MCP.logger.info("Authentication challenge handled successfully, retrying request")
              result = send_http_request(original_message, request_id, is_initialization: false)
              @auth_retry_attempted = false
              return result
            end

            @auth_retry_attempted = false
            raise Errors::AuthenticationRequiredError.new(
              message: "OAuth authentication required (401 Unauthorized)"
            )
          rescue Errors::AuthenticationRequiredError => e
            @auth_retry_attempted = false
            raise e
          rescue StandardError => e
            @auth_retry_attempted = false
            RubyLLM::MCP.logger.error("Authentication challenge handling failed: #{e.message}")
            raise Errors::AuthenticationRequiredError.new(
              message: "OAuth authentication failed: #{e.message}"
            )
          end

          def start_sse_stream(options = StartSSEOptions.new)
            return unless running?

            @sse_mutex.synchronize do
              return if @sse_thread&.alive?

              @sse_thread = Thread.new do
                start_sse(options)
              end
            end
          end

          def start_sse(options) # rubocop:disable Metrics/MethodLength
            attempt_count = 0

            begin
              headers = build_common_headers
              headers["Accept"] = "text/event-stream"

              if options.resumption_token
                headers["Last-Event-ID"] = options.resumption_token
              end

              connection = create_connection_with_sse_callbacks(options, headers)
              response = connection.get(@url)

              error_result = handle_httpx_error_response!(response, context: { location: "SSE connection" },
                                                                    allow_eof_for_sse: true)
              return if error_result == :eof_handled

              case response.status
              when 200
                RubyLLM::MCP.logger.debug "SSE stream established"
              when 405, 401
                RubyLLM::MCP.logger.info "Server does not support SSE streaming"
                nil
              when 409
                RubyLLM::MCP.logger.debug "SSE stream already exists for this session"
                nil
              else
                reason_phrase = response.respond_to?(:reason_phrase) ? response.reason_phrase : nil
                raise Errors::TransportError.new(
                  code: response.status,
                  message: "Failed to open SSE stream: #{reason_phrase || response.status}"
                )
              end
            rescue StandardError => e
              RubyLLM::MCP.logger.error "SSE stream error: #{e.message}"
              if running? && attempt_count < @reconnection_options.max_retries
                delay = calculate_reconnection_delay(attempt_count)
                RubyLLM::MCP.logger.info "Reconnecting SSE stream in #{delay}ms..."

                sleep(delay / 1000.0)
                attempt_count += 1

                # Create new options with the last event ID for resumption
                options = StartSSEOptions.new(
                  resumption_token: @last_sse_event_id,
                  on_resumption_token: options.on_resumption_token,
                  replay_message_id: options.replay_message_id
                )

                retry
              end

              raise e
            end
          end

          def create_connection_with_sse_callbacks(options, headers)
            client = HTTPX.plugin(:callbacks)
            client = add_on_response_body_chunk_callback(client, options)

            sse_timeout_seconds = if @sse_timeout
                                    @sse_timeout / 1000.0
                                  else
                                    # Default to 1 hour for SSE if not specified
                                    3600
                                  end

            client = client.with(
              timeout: {
                connect_timeout: 10,
                read_timeout: sse_timeout_seconds,
                write_timeout: sse_timeout_seconds,
                operation_timeout: sse_timeout_seconds
              },
              headers: headers
            )

            if @version == :http1
              client = client.with(
                ssl: { alpn_protocols: ["http/1.1"] }
              )
            end

            register_client(client)
          end

          def add_on_response_body_chunk_callback(client, options)
            buffer = +""
            client.on_response_body_chunk do |request, response, chunk|
              # Only process chunks for text/event-stream and if still running
              next unless running?

              if chunk.include?("event: stop")
                RubyLLM::MCP.logger.debug "Closing SSE stream"
                request.close
              end

              content_type = response.headers["content-type"]
              if content_type&.include?("text/event-stream")
                buffer << chunk.to_s

                while (event_data = extract_sse_event(buffer))
                  raw_event, remaining_buffer = event_data
                  buffer.replace(remaining_buffer)

                  next unless raw_event && raw_event[:data]

                  if raw_event[:id]
                    @last_sse_event_id = raw_event[:id]
                    options.on_resumption_token&.call(raw_event[:id])
                  end

                  process_sse_event(raw_event, options.replay_message_id)
                end
              end
            end
          end

          def calculate_reconnection_delay(attempt)
            initial = @reconnection_options.initial_reconnection_delay
            factor = @reconnection_options.reconnection_delay_grow_factor
            max_delay = @reconnection_options.max_reconnection_delay

            [initial * (factor**attempt), max_delay].min
          end

          def process_sse_buffer_events(buffer, request_id)
            return unless running?

            while (event_data = extract_sse_event(buffer))
              raw_event, remaining_buffer = event_data
              buffer.replace(remaining_buffer)

              if raw_event && raw_event[:data]
                RubyLLM::MCP.logger.debug "Processing SSE buffer event for request #{request_id}" if request_id
                process_sse_event(raw_event, nil)
              end
            end
          end

          def extract_sse_event(buffer)
            # Support both Unix (\n\n) and Windows (\r\n\r\n) line endings
            separator = if buffer.include?("\r\n\r\n")
                          "\r\n\r\n"
                        elsif buffer.include?("\n\n")
                          "\n\n"
                        else
                          return nil
                        end

            raw, rest = buffer.split(separator, 2)
            [parse_sse_event(raw), rest || ""]
          end

          def parse_sse_event(raw)
            event = {}
            raw.each_line do |line|
              line = line.strip
              case line
              when /^data:\s*(.*)/
                (event[:data] ||= []) << ::Regexp.last_match(1)
              when /^event:\s*(.*)/
                event[:event] = ::Regexp.last_match(1)
              when /^id:\s*(.*)/
                event[:id] = ::Regexp.last_match(1)
              end
            end
            event[:data] = event[:data]&.join("\n")
            event
          end

          def process_sse_event(raw_event, replay_message_id) # rubocop:disable Metrics/MethodLength
            return unless raw_event[:data]
            return unless running?

            begin
              event_data = parse_and_validate_sse_event(raw_event[:data])
              return unless event_data

              event_type = raw_event[:event] || "message"
              event_id = raw_event[:id]
              RubyLLM::MCP.logger.debug "Processing SSE event: type=#{event_type}, id=#{event_id || 'none'}"

              if replay_message_id && event_data.is_a?(Hash) && event_data["id"]
                event_data["id"] = replay_message_id
              end

              result = RubyLLM::MCP::Result.new(event_data, session_id: @session_id)
              RubyLLM::MCP.logger.debug "SSE Result Received: #{result.inspect}"

              @on_message_callback&.call(result)

              result = @coordinator.process_result(result)
              return if result.nil?

              request_id = result.id&.to_s
              if request_id
                @pending_mutex.synchronize do
                  response_queue = @pending_requests.delete(request_id)
                  if response_queue
                    RubyLLM::MCP.logger.debug "Matched SSE event to pending request: #{request_id}"
                    response_queue.push(result)
                  else
                    RubyLLM::MCP.logger.debug "No pending request found for SSE event: #{request_id}"
                  end
                end
              end
<<<<<<< HEAD
=======
            rescue JSON::ParserError => e
              RubyLLM::MCP.logger.warn "Failed to parse SSE event data: #{raw_event[:data]} - #{e.message}"
              @on_error_callback&.call(e)
>>>>>>> b067fc47
            rescue Errors::UnknownRequest => e
              RubyLLM::MCP.logger.warn "Unknown request from MCP server: #{e.message}"
              @on_error_callback&.call(e)
            rescue StandardError => e
              RubyLLM::MCP.logger.error "Error processing SSE event: #{e.message}"
              @on_error_callback&.call(e)
              raise Errors::TransportError.new(
                message: "Error processing SSE event: #{e.message}",
                error: e
              )
            end
          end

          def parse_and_validate_sse_event(data)
            event_data = JSON.parse(data)

            # Validate JSON-RPC envelope
            validator = Native::JsonRpc::EnvelopeValidator.new(event_data)
            unless validator.valid?
              RubyLLM::MCP.logger.error(
                "Invalid JSON-RPC envelope in SSE event: #{validator.error_message}\nRaw: #{data}"
              )
              return nil
            end

            event_data
          rescue JSON::ParserError => e
            RubyLLM::MCP.logger.warn "Failed to parse SSE event data: #{data} - #{e.message}"
            nil
          end

          def parse_and_validate_http_response(response_body)
            json_response = JSON.parse(response_body)

            # Validate JSON-RPC envelope
            validator = Native::JsonRpc::EnvelopeValidator.new(json_response)
            unless validator.valid?
              error_msg = "Invalid JSON-RPC envelope: #{validator.error_message}"
              RubyLLM::MCP.logger.error("#{error_msg}\nRaw: #{response_body}")
              raise Errors::TransportError.new(
                message: error_msg,
                code: Native::JsonRpc::ErrorCodes::INVALID_REQUEST
              )
            end

            json_response
          rescue JSON::ParserError => e
            error_msg = "JSON parse error: #{e.message}"
            RubyLLM::MCP.logger.error("#{error_msg}\nRaw: #{response_body}")
            raise Errors::TransportError.new(
              message: error_msg,
              code: Native::JsonRpc::ErrorCodes::PARSE_ERROR,
              error: e
            )
          end

          def wait_for_response_with_timeout(request_id, response_queue)
            result = with_timeout(@request_timeout / 1000, request_id: request_id) do
              response_queue.pop
            end

            # Check if we received a shutdown error sentinel
            if result.is_a?(Errors::TransportError)
              raise result
            end

            result
          rescue RubyLLM::MCP::Errors::TimeoutError => e
            log_message = "StreamableHTTP request timeout (ID: #{request_id}) after #{@request_timeout / 1000} seconds"
            RubyLLM::MCP.logger.error(log_message)
            @pending_mutex.synchronize { @pending_requests.delete(request_id.to_s) }
            raise e
          end

          def cleanup_sse_resources
            abort!

            # Call on_close hook if registered
            @on_close_callback&.call

            # Close all HTTPX clients to signal SSE thread to exit
            close_all_clients

            @sse_mutex.synchronize do
              if @sse_thread&.alive?
                unless @sse_thread.join(5)
                  RubyLLM::MCP.logger.warn "SSE thread did not exit cleanly, forcing termination"
                  @sse_thread.kill
                  @sse_thread.join(1)
                end
                @sse_thread = nil
              end
            end

            drain_pending_requests_with_error
          end

          def close_all_clients
            clients_to_close = []

            @clients_mutex.synchronize do
              clients_to_close = @clients.dup
            end

            clients_to_close.each do |client|
              client.close if client.respond_to?(:close)
            rescue StandardError => e
              RubyLLM::MCP.logger.debug "Error closing HTTPX client: #{e.message}"
            end
          end

          def cleanup_connection
            close_all_clients

            @clients_mutex.synchronize do
              @clients.clear
            end

            @connection = nil
          end

          def drain_pending_requests_with_error
            shutdown_error = Errors::TransportError.new(
              message: "Transport is shutting down",
              code: nil
            )

            @pending_mutex.synchronize do
              @pending_requests.each_value do |queue|
                queue.push(shutdown_error)
              rescue StandardError => e
                RubyLLM::MCP.logger.debug "Error pushing shutdown error to queue: #{e.message}"
              end
              @pending_requests.clear
            end
          end
        end
      end
    end
  end
end<|MERGE_RESOLUTION|>--- conflicted
+++ resolved
@@ -783,12 +783,9 @@
                   end
                 end
               end
-<<<<<<< HEAD
-=======
             rescue JSON::ParserError => e
               RubyLLM::MCP.logger.warn "Failed to parse SSE event data: #{raw_event[:data]} - #{e.message}"
               @on_error_callback&.call(e)
->>>>>>> b067fc47
             rescue Errors::UnknownRequest => e
               RubyLLM::MCP.logger.warn "Unknown request from MCP server: #{e.message}"
               @on_error_callback&.call(e)
@@ -815,9 +812,6 @@
             end
 
             event_data
-          rescue JSON::ParserError => e
-            RubyLLM::MCP.logger.warn "Failed to parse SSE event data: #{data} - #{e.message}"
-            nil
           end
 
           def parse_and_validate_http_response(response_body)
