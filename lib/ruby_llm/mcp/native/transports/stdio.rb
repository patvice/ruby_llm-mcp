--- conflicted
+++ resolved
@@ -32,37 +32,13 @@
             @stderr_thread = nil
           end
 
-<<<<<<< HEAD
           def request(body, wait_for_response: true)
-            # Extract the request ID from the body (if present)
-            request_id = body["id"] || body[:id]
-
-            response_queue = Queue.new
-            if wait_for_response && request_id
-              @pending_mutex.synchronize do
-                @pending_requests[request_id.to_s] = response_queue
-              end
-            end
-
-            begin
-              body = JSON.generate(body)
-              RubyLLM::MCP.logger.debug "Sending Request: #{body}"
-              @stdin.puts(body)
-              @stdin.flush
-            rescue IOError, Errno::EPIPE => e
-              @pending_mutex.synchronize { @pending_requests.delete(request_id.to_s) } if request_id
-              restart_process
-              raise RubyLLM::MCP::Errors::TransportError.new(message: e.message, error: e)
-            end
-=======
-          def request(body, add_id: true, wait_for_response: true)
-            request_id = prepare_request_id(body, add_id, wait_for_response)
+            request_id = prepare_request_id(body, wait_for_response)
             response_queue = register_pending_request(request_id, wait_for_response)
 
             send_request(body, request_id)
->>>>>>> b067fc47
-
-            return unless wait_for_response && request_id
+
+            return unless wait_for_response
 
             wait_for_request_response(request_id, response_queue)
           end
@@ -100,17 +76,11 @@
 
           private
 
-          def prepare_request_id(body, add_id, wait_for_response)
-            request_id = if add_id
-                           @id_mutex.synchronize { @id_counter += 1 }
-                           body["id"] = @id_counter
-                           @id_counter
-                         else
-                           body["id"] || body[:id]
-                         end
+          def prepare_request_id(body, wait_for_response)
+            request_id = body["id"] || body[:id]
 
             if wait_for_response && request_id.nil?
-              raise ArgumentError, "Request ID must be provided when wait_for_response is true and add_id is false"
+              raise ArgumentError, "Request ID must be provided in message body when wait_for_response is true"
             end
 
             request_id
