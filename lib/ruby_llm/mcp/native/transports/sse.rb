# frozen_string_literal: true

module RubyLLM
  module MCP
    module Native
      module Transports
        class SSE
          include Support::Timeout

          attr_reader :headers, :id, :coordinator

          def initialize(url:, coordinator:, request_timeout:, options: {})
            @event_url = url
            @messages_url = nil
            @coordinator = coordinator
            @request_timeout = request_timeout

            # Extract options
            extracted_options = options.dup
            @version = extracted_options.delete(:version) || :http2
            headers = extracted_options.delete(:headers) || {}
            oauth_provider = extracted_options.delete(:oauth_provider)

            uri = URI.parse(url)
            @root_url = "#{uri.scheme}://#{uri.host}"
            @root_url += ":#{uri.port}" if uri.port != uri.default_port

            @client_id = SecureRandom.uuid
            @headers = headers.merge({
                                       "Accept" => "text/event-stream",
                                       "Content-Type" => "application/json",
                                       "Cache-Control" => "no-cache",
                                       "X-CLIENT-ID" => @client_id
                                     })

            @oauth_provider = oauth_provider
            @resource_metadata_url = nil
            @auth_retry_attempted = false

            @id_counter = 0
            @id_mutex = Mutex.new
            @pending_requests = {}
            @pending_mutex = Mutex.new
            @connection_mutex = Mutex.new
            @state_mutex = Mutex.new
            @running = false
            @sse_thread = nil
            @sse_response = nil

            RubyLLM::MCP.logger.info "Initializing SSE transport to #{@event_url} with client ID #{@client_id}"
          end

<<<<<<< HEAD
          def request(body, wait_for_response: true)
            # Extract the request ID from the body (if present)
            request_id = body["id"] || body[:id]

            response_queue = Queue.new
            if wait_for_response && request_id
=======
          def request(body, add_id: true, wait_for_response: true) # rubocop:disable Metrics/MethodLength
            request_id = nil

            if add_id
              @id_mutex.synchronize { @id_counter += 1 }
              request_id = @id_counter
              body["id"] = request_id
            elsif body.is_a?(Hash)
              request_id = body["id"] || body[:id]
            end

            if wait_for_response && request_id.nil?
              raise ArgumentError, "Request ID must be provided when wait_for_response is true and add_id is false"
            end

            response_queue = nil
            if wait_for_response
              response_queue = Queue.new
>>>>>>> b067fc47
              @pending_mutex.synchronize do
                @pending_requests[request_id.to_s] = response_queue
              end
            end

            begin
              send_request(body, request_id)
            rescue Errors::TransportError, Errors::TimeoutError => e
<<<<<<< HEAD
              @pending_mutex.synchronize { @pending_requests.delete(request_id.to_s) } if request_id
=======
              if wait_for_response && request_id
                @pending_mutex.synchronize { @pending_requests.delete(request_id.to_s) }
              end
>>>>>>> b067fc47
              RubyLLM::MCP.logger.error "Request error (ID: #{request_id}): #{e.message}"
              raise e
            end

            return unless wait_for_response && request_id

            result = nil
            begin
              result = with_timeout(@request_timeout / 1000, request_id: request_id) do
                response_queue.pop
              end
            rescue Errors::TimeoutError => e
              if request_id
                @pending_mutex.synchronize { @pending_requests.delete(request_id.to_s) }
              end
              RubyLLM::MCP.logger.error "SSE request timeout (ID: #{request_id}) \
                after #{@request_timeout / 1000} seconds."
              raise e
            end

            raise result if result.is_a?(Errors::TransportError)

            result
          end

          def alive?
            running?
          end

          def running?
            @state_mutex.synchronize { @running }
          end

          def start
            @state_mutex.synchronize do
              return if @running

              @running = true
            end

            start_sse_listener
          end

          def close
            should_close = @state_mutex.synchronize do
              return unless @running

              @running = false
              true
            end

            return unless should_close

            RubyLLM::MCP.logger.info "Closing SSE transport connection"

            # Close the SSE response stream if it exists
            begin
              @sse_response&.body&.close
            rescue StandardError => e
              RubyLLM::MCP.logger.debug "Error closing SSE response: #{e.message}"
            end

            # Wait for the thread to finish
            @sse_thread&.join(1)
            @sse_thread = nil

            fail_pending_requests!(
              Errors::TransportError.new(
                message: "SSE transport closed",
                code: nil
              )
            )

            @messages_url = nil
          end

          def set_protocol_version(version)
            @protocol_version = version
          end

          private

          def send_request(body, request_id)
            headers = build_request_headers
            http_client = Support::HTTPClient.connection.with(timeout: { request_timeout: @request_timeout / 1000 },
                                                              headers: headers)
            response = http_client.post(@messages_url, body: JSON.generate(body))
            handle_httpx_error_response!(response,
                                         context: { location: "message endpoint request", request_id: request_id })

            case response.status
            when 200, 202
              # Success
              nil
            when 401
              handle_authentication_challenge(response, body, request_id)
            else
              message = "Failed to have a successful request to #{@messages_url}: #{response.status} - #{response.body}"
              RubyLLM::MCP.logger.error(message)
              raise Errors::TransportError.new(
                message: message,
                code: response.status
              )
            end
          end

          def build_request_headers
            headers = @headers.dup

            # Apply OAuth authorization if available
            if @oauth_provider
              RubyLLM::MCP.logger.debug "OAuth provider present, attempting to get token..."
              token = @oauth_provider.access_token
              if token
                headers["Authorization"] = token.to_header
                RubyLLM::MCP.logger.debug "Applied OAuth authorization header"
              else
                RubyLLM::MCP.logger.warn "OAuth provider present but no valid token available!"
              end
            end

            headers
          end

          def handle_authentication_challenge(response, original_body, request_id)
            check_retry_guard!
            check_oauth_provider_configured!

            RubyLLM::MCP.logger.info("Received 401 Unauthorized, attempting automatic authentication")

            www_authenticate = response.headers["www-authenticate"]
            resource_metadata_url = response.headers["mcp-resource-metadata-url"]
            @resource_metadata_url = resource_metadata_url if resource_metadata_url

            attempt_authentication_retry(www_authenticate, resource_metadata_url, original_body, request_id)
          end

          def check_retry_guard!
            return unless @auth_retry_attempted

            RubyLLM::MCP.logger.warn("Authentication retry already attempted, raising error")
            @auth_retry_attempted = false
            raise Errors::AuthenticationRequiredError.new(
              message: "OAuth authentication required (401 Unauthorized) - retry failed"
            )
          end

          def check_oauth_provider_configured!
            return if @oauth_provider

            raise Errors::AuthenticationRequiredError.new(
              message: "OAuth authentication required (401 Unauthorized) but no OAuth provider configured"
            )
          end

          def attempt_authentication_retry(www_authenticate, resource_metadata_url, original_body, request_id)
            @auth_retry_attempted = true

            success = @oauth_provider.handle_authentication_challenge(
              www_authenticate: www_authenticate,
              resource_metadata_url: resource_metadata_url,
              requested_scope: nil
            )

            if success
              RubyLLM::MCP.logger.info("Authentication challenge handled successfully, retrying request")
              send_request(original_body, request_id)
              @auth_retry_attempted = false
              return
            end

            @auth_retry_attempted = false
            raise Errors::AuthenticationRequiredError.new(
              message: "OAuth authentication required (401 Unauthorized)"
            )
          rescue Errors::AuthenticationRequiredError => e
            @auth_retry_attempted = false
            raise e
          rescue StandardError => e
            @auth_retry_attempted = false
            RubyLLM::MCP.logger.error("Authentication challenge handling failed: #{e.message}")
            raise Errors::AuthenticationRequiredError.new(
              message: "OAuth authentication failed: #{e.message}"
            )
          end

          def start_sse_listener
            @connection_mutex.synchronize do # rubocop:disable Metrics/BlockLength
              return if sse_thread_running?

              RubyLLM::MCP.logger.info "Starting SSE listener thread"

              response_queue = Queue.new
              @pending_mutex.synchronize do
                @pending_requests["endpoint"] = response_queue
              end

              @sse_thread = Thread.new do
                listen_for_events
              end

              begin
                with_timeout(@request_timeout / 1000) do
                  endpoint = response_queue.pop
                  set_message_endpoint(endpoint)
                end
              rescue Errors::TimeoutError => e
                @pending_mutex.synchronize do
                  @pending_requests.delete("endpoint")
                end
                RubyLLM::MCP.logger.error "Timeout waiting for endpoint event: #{e.message}"
                raise e
              rescue StandardError => e
                @pending_mutex.synchronize do
                  @pending_requests.delete("endpoint")
                end
                raise e
              end
            end
          end

          def set_message_endpoint(endpoint)
            endpoint_url = if endpoint.is_a?(String)
                             endpoint
                           elsif endpoint.is_a?(Hash)
                             # Support richer endpoint metadata (e.g., { "url": "...", "last_event_id": "..." })
                             endpoint["url"] || endpoint[:url]
                           else
                             endpoint.to_s
                           end

            unless endpoint_url && !endpoint_url.empty?
              raise Errors::TransportError.new(
                message: "Invalid endpoint event: missing URL",
                code: nil
              )
            end

            uri = URI.parse(endpoint_url)

            @messages_url = if uri.host.nil?
                              "#{@root_url}#{endpoint_url}"
                            else
                              endpoint_url
                            end

            RubyLLM::MCP.logger.info "SSE message endpoint set to: #{@messages_url}"
          rescue URI::InvalidURIError => e
            raise Errors::TransportError.new(
              message: "Invalid endpoint URL: #{e.message}",
              code: nil
            )
          end

          def sse_thread_running?
            @sse_thread&.alive?
          end

          def listen_for_events
            stream_events_from_server while running?
          rescue StandardError => e
            handle_connection_error("SSE connection error", e)
          end

          def stream_events_from_server
            sse_client = create_sse_client
            @sse_response = sse_client.get(@event_url, stream: true)
            validate_sse_response!(@sse_response)
            process_event_stream(@sse_response)
          end

          def create_sse_client
            sse_client = HTTPX.plugin(:stream).with(headers: @headers)
            return sse_client unless @version == :http1

            sse_client.with(ssl: { alpn_protocols: ["http/1.1"] })
          end

          def validate_sse_response!(response)
            return unless response.status >= 400

            # Handle 401 specially for OAuth
            if response.status == 401
              handle_sse_authentication_challenge(response)
              return
            end

            error_body = read_error_body(response)
            error_message = "HTTP #{response.status} error from SSE endpoint: #{error_body}"
            RubyLLM::MCP.logger.error error_message

            handle_client_error!(error_message, response.status) if response.status < 500

            raise StandardError, error_message
          end

          def handle_sse_authentication_challenge(response)
            unless @oauth_provider
              raise Errors::AuthenticationRequiredError.new(
                message: "OAuth authentication required for SSE stream but no OAuth provider configured"
              )
            end

            RubyLLM::MCP.logger.info("SSE stream received 401, attempting authentication")

            www_authenticate = response.headers["www-authenticate"]
            resource_metadata_url = response.headers["mcp-resource-metadata-url"]

            begin
              success = @oauth_provider.handle_authentication_challenge(
                www_authenticate: www_authenticate,
                resource_metadata_url: resource_metadata_url,
                requested_scope: nil
              )

              if success
                RubyLLM::MCP.logger.info("Authentication successful, SSE stream will reconnect")
                # The caller will retry the SSE connection
                return
              end
            rescue Errors::AuthenticationRequiredError
              raise
            rescue StandardError => e
              RubyLLM::MCP.logger.error("SSE authentication failed: #{e.message}")
            end

            raise Errors::AuthenticationRequiredError.new(
              message: "OAuth authentication required for SSE stream"
            )
          end

          def handle_client_error!(error_message, status_code)
            transport_error = Errors::TransportError.new(
              message: error_message,
              code: status_code
            )
            close

            raise transport_error
          end

          def fail_pending_requests!(error)
            @pending_mutex.synchronize do
              @pending_requests.each_value do |queue|
                queue.push(error)
              end
              @pending_requests.clear
            end
          end

          def process_event_stream(response)
            event_buffer = []
            response.each_line do |event_line|
              break unless handle_event_line?(event_line, event_buffer, response)
            end
          end

          def handle_event_line?(event_line, event_buffer, response)
            unless running?
              response.body.close
              return false
            end

            line = event_line.strip

            if line.empty?
              process_buffered_event(event_buffer)
            else
              event_buffer << line
            end

            true
          end

          def process_buffered_event(event_buffer)
            return unless event_buffer.any?

            events = parse_event(event_buffer.join("\n"))
            events.each { |event| process_event(event) }
            event_buffer.clear
          end

          def read_error_body(response)
            body = ""
            begin
              response.each do |chunk|
                body << chunk
              end
            rescue StandardError
              # If we can't read the body, just use what we have
            end
            body.strip.empty? ? "No error details provided" : body.strip
          end

          def handle_connection_error(message, error)
            return unless running?

            error_message = "#{message}: #{error.message}"
            RubyLLM::MCP.logger.error "#{error_message}. Closing SSE transport."

            transport_error = Errors::TransportError.new(
              message: error_message,
              code: nil
            )
            close

            @coordinator&.handle_error(transport_error)
          end

          def handle_httpx_error_response!(response, context:)
            return false unless response.is_a?(HTTPX::ErrorResponse)

            error = response.error

            if error.is_a?(HTTPX::ReadTimeoutError)
              raise Errors::TimeoutError.new(
                message: "Request timed out after #{@request_timeout / 1000} seconds"
              )
            end

            error_message = response.error&.message || "Request failed"

            raise Errors::TransportError.new(
              code: nil,
              message: "Request Error #{context}: #{error_message}"
            )
          end

          def process_event(raw_event)
            return if raw_event[:data].nil?

            if raw_event[:event] == "endpoint"
              process_endpoint_event(raw_event)
            else
<<<<<<< HEAD
              event = parse_and_validate_event(raw_event[:data])
              return if event.nil?
=======
              process_message_event(raw_event)
            end
          end

          def process_endpoint_event(raw_event)
            request_id = "endpoint"
            event_data = raw_event[:data]
            return if event_data.nil?

            endpoint = begin
              JSON.parse(event_data)
            rescue JSON::ParserError
              event_data
            end

            RubyLLM::MCP.logger.debug "Received endpoint event: #{endpoint.inspect}"

            @pending_mutex.synchronize do
              response_queue = @pending_requests.delete(request_id)
              response_queue&.push(endpoint)
            end
          end

          def process_message_event(raw_event)
            event = begin
              JSON.parse(raw_event[:data])
            rescue JSON::ParserError => e
              if @messages_url
                RubyLLM::MCP.logger.debug "Failed to parse SSE event data: #{raw_event[:data]} - #{e.message}"
              end
              nil
            end
            return if event.nil?
>>>>>>> b067fc47

            request_id = event["id"]&.to_s
            result = RubyLLM::MCP::Result.new(event)

            result = @coordinator.process_result(result)
            return if result.nil?

            @pending_mutex.synchronize do
              # You can receive duplicate events for the same request id, and we will ignore those
              if result.matching_id?(request_id) && @pending_requests.key?(request_id)
                response_queue = @pending_requests.delete(request_id)
                response_queue&.push(result)
              end
            end
          end

          def parse_and_validate_event(data)
            event = JSON.parse(data)

            # Validate JSON-RPC envelope
            validator = Native::JsonRpc::EnvelopeValidator.new(event)
            unless validator.valid?
              RubyLLM::MCP.logger.error(
                "Invalid JSON-RPC envelope in SSE event: #{validator.error_message}\nRaw: #{data}"
              )
              # SSE is unidirectional from server to client, so we can't send error responses back
              return nil
            end

            event
          rescue JSON::ParserError => e
            # We can sometimes get partial endpoint events, so we will ignore them
            unless @endpoint.nil?
              RubyLLM::MCP.logger.info "Failed to parse SSE event data: #{data} - #{e.message}"
            end
            nil
          end

          def parse_event(raw)
            event_blocks = raw.split(/\n\s*\n/)

            events = event_blocks.map do |event_block|
              event = {}
              event_block.each_line do |line|
                case line
                when /^data:\s*(.*)/
                  (event[:data] ||= []) << ::Regexp.last_match(1)
                when /^event:\s*(.*)/
                  event[:event] = ::Regexp.last_match(1)
                when /^id:\s*(.*)/
                  event[:id] = ::Regexp.last_match(1)
                end
              end
              event[:data] = event[:data]&.join("\n")
              event
            end

            events.reject { |event| event.empty? || event[:data].nil? }
          end
        end
      end
    end
  end
end<|MERGE_RESOLUTION|>--- conflicted
+++ resolved
@@ -50,33 +50,16 @@
             RubyLLM::MCP.logger.info "Initializing SSE transport to #{@event_url} with client ID #{@client_id}"
           end
 
-<<<<<<< HEAD
-          def request(body, wait_for_response: true)
-            # Extract the request ID from the body (if present)
-            request_id = body["id"] || body[:id]
-
-            response_queue = Queue.new
-            if wait_for_response && request_id
-=======
-          def request(body, add_id: true, wait_for_response: true) # rubocop:disable Metrics/MethodLength
-            request_id = nil
-
-            if add_id
-              @id_mutex.synchronize { @id_counter += 1 }
-              request_id = @id_counter
-              body["id"] = request_id
-            elsif body.is_a?(Hash)
-              request_id = body["id"] || body[:id]
-            end
+          def request(body, wait_for_response: true) # rubocop:disable Metrics/MethodLength
+            request_id = body.is_a?(Hash) ? (body["id"] || body[:id]) : nil
 
             if wait_for_response && request_id.nil?
-              raise ArgumentError, "Request ID must be provided when wait_for_response is true and add_id is false"
+              raise ArgumentError, "Request ID must be provided in message body when wait_for_response is true"
             end
 
             response_queue = nil
             if wait_for_response
               response_queue = Queue.new
->>>>>>> b067fc47
               @pending_mutex.synchronize do
                 @pending_requests[request_id.to_s] = response_queue
               end
@@ -85,18 +68,14 @@
             begin
               send_request(body, request_id)
             rescue Errors::TransportError, Errors::TimeoutError => e
-<<<<<<< HEAD
-              @pending_mutex.synchronize { @pending_requests.delete(request_id.to_s) } if request_id
-=======
               if wait_for_response && request_id
                 @pending_mutex.synchronize { @pending_requests.delete(request_id.to_s) }
               end
->>>>>>> b067fc47
               RubyLLM::MCP.logger.error "Request error (ID: #{request_id}): #{e.message}"
               raise e
             end
 
-            return unless wait_for_response && request_id
+            return unless wait_for_response
 
             result = nil
             begin
@@ -154,8 +133,10 @@
               RubyLLM::MCP.logger.debug "Error closing SSE response: #{e.message}"
             end
 
-            # Wait for the thread to finish
-            @sse_thread&.join(1)
+            # Wait for the thread to finish (but don't join from within itself)
+            if @sse_thread && Thread.current != @sse_thread
+              @sse_thread.join(1)
+            end
             @sse_thread = nil
 
             fail_pending_requests!(
@@ -292,6 +273,7 @@
               @sse_thread = Thread.new do
                 listen_for_events
               end
+              @sse_thread.abort_on_exception = true
 
               begin
                 with_timeout(@request_timeout / 1000) do
@@ -492,13 +474,7 @@
             error_message = "#{message}: #{error.message}"
             RubyLLM::MCP.logger.error "#{error_message}. Closing SSE transport."
 
-            transport_error = Errors::TransportError.new(
-              message: error_message,
-              code: nil
-            )
             close
-
-            @coordinator&.handle_error(transport_error)
           end
 
           def handle_httpx_error_response!(response, context:)
@@ -526,10 +502,6 @@
             if raw_event[:event] == "endpoint"
               process_endpoint_event(raw_event)
             else
-<<<<<<< HEAD
-              event = parse_and_validate_event(raw_event[:data])
-              return if event.nil?
-=======
               process_message_event(raw_event)
             end
           end
@@ -554,16 +526,8 @@
           end
 
           def process_message_event(raw_event)
-            event = begin
-              JSON.parse(raw_event[:data])
-            rescue JSON::ParserError => e
-              if @messages_url
-                RubyLLM::MCP.logger.debug "Failed to parse SSE event data: #{raw_event[:data]} - #{e.message}"
-              end
-              nil
-            end
+            event = parse_and_validate_event(raw_event[:data])
             return if event.nil?
->>>>>>> b067fc47
 
             request_id = event["id"]&.to_s
             result = RubyLLM::MCP::Result.new(event)
@@ -571,13 +535,26 @@
             result = @coordinator.process_result(result)
             return if result.nil?
 
+            return if request_id.nil?
+
+            response_queue = nil
+            matching_result = false
+
             @pending_mutex.synchronize do
-              # You can receive duplicate events for the same request id, and we will ignore those
-              if result.matching_id?(request_id) && @pending_requests.key?(request_id)
-                response_queue = @pending_requests.delete(request_id)
-                response_queue&.push(result)
-              end
-            end
+              if @pending_requests.key?(request_id)
+                matching_result = if result.is_a?(RubyLLM::MCP::Result)
+                                    result.matching_id?(request_id)
+                                  else
+                                    true
+                                  end
+
+                response_queue = @pending_requests.delete(request_id) if matching_result
+              else
+                matching_result = false
+              end
+            end
+
+            response_queue&.push(result) if matching_result
           end
 
           def parse_and_validate_event(data)
@@ -595,9 +572,9 @@
 
             event
           rescue JSON::ParserError => e
-            # We can sometimes get partial endpoint events, so we will ignore them
-            unless @endpoint.nil?
-              RubyLLM::MCP.logger.info "Failed to parse SSE event data: #{data} - #{e.message}"
+            # Partial endpoint events can arrive while establishing the stream; log once we know the URL.
+            if @messages_url
+              RubyLLM::MCP.logger.debug "Failed to parse SSE event data: #{data} - #{e.message}"
             end
             nil
           end
