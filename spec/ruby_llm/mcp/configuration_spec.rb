--- conflicted
+++ resolved
@@ -13,12 +13,7 @@
       expect(config.request_timeout).to eq(8000)
       expect(config.log_file).to eq($stdout)
       expect(config.log_level).to eq(Logger::INFO)
-<<<<<<< HEAD
-      expect(config.has_support_complex_parameters).to be(false)
       expect(config.protocol_version).to eq(RubyLLM::MCP::Native::Protocol.latest_version)
-=======
-      expect(config.protocol_version).to eq(RubyLLM::MCP::Protocol.latest_version)
->>>>>>> edcc9b3b
     end
 
     it "sets debug log level when RUBYLLM_MCP_DEBUG environment variable is set" do
@@ -85,12 +80,7 @@
       expect(config.request_timeout).to eq(8000)
       expect(config.log_file).to eq($stdout)
       expect(config.log_level).to eq(Logger::INFO)
-<<<<<<< HEAD
-      expect(config.has_support_complex_parameters).to be(false)
       expect(config.protocol_version).to eq(RubyLLM::MCP::Native::Protocol.latest_version)
-=======
-      expect(config.protocol_version).to eq(RubyLLM::MCP::Protocol.latest_version)
->>>>>>> edcc9b3b
     end
 
     it "resets logger to nil so it gets recreated" do
