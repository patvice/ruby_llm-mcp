---
layout: default
title: Guides
nav_order: 3
description: "Guides for using RubyLLM MCP"
has_children: true
permalink: /guides/
---

# Guides
{: .no_toc }

This section contains guides for using RubyLLM MCP.

## Getting Started

1. **[Getting Started]({% link guides/getting-started.md %})** - Get up and running quickly
2. **[Configuration]({% link configuration.md %})** - Configure clients and transports
3. **[Adapters]({% link guides/adapters.md %})** {: .label .label-green } 0.8+ - Choose between RubyLLM and MCP SDK adapters
4. **[Rails Integration]({% link guides/rails-integration.md %})** - Use with Rails applications
5. **[Transports]({% link guides/transports.md %})** - Build custom transport implementations

## Working with OAuth Servers?

- **[OAuth 2.1 Authentication]({% link guides/oauth.md %})** {: .label .label-green } 0.8+ - OAuth 2.1 support with PKCE and browser authentication
- **[Rails OAuth Integration]({% link guides/rails-oauth.md %})** {: .label .label-green } 0.8+ - Multi-user OAuth for Rails applications

## Upgrading

<<<<<<< HEAD
- **[Upgrading from 0.7 to 0.8]({% link guides/upgrading-0.7-to-0.8.md %})** - Migration guide for version 0.8
=======
- **[Upgrading from 0.8 to 0.9]({% link guides/upgrading-0.8-to-0.9.md %})** - Breaking changes and migration guide for version 0.9
>>>>>>> bfa10862
- **[Upgrading from 0.6 to 0.7]({% link guides/upgrading-0.6-to-0.7.md %})** - Migration guide for version 0.7<|MERGE_RESOLUTION|>--- conflicted
+++ resolved
@@ -27,9 +27,5 @@
 
 ## Upgrading
 
-<<<<<<< HEAD
 - **[Upgrading from 0.7 to 0.8]({% link guides/upgrading-0.7-to-0.8.md %})** - Migration guide for version 0.8
-=======
-- **[Upgrading from 0.8 to 0.9]({% link guides/upgrading-0.8-to-0.9.md %})** - Breaking changes and migration guide for version 0.9
->>>>>>> bfa10862
 - **[Upgrading from 0.6 to 0.7]({% link guides/upgrading-0.6-to-0.7.md %})** - Migration guide for version 0.7